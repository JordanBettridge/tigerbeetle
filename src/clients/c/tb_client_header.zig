const std = @import("std");
const vsr = @import("vsr");
const tb = vsr.tigerbeetle;
const tb_client = vsr.tb_client;

const type_mappings = .{
    .{ tb.AccountFlags, "TB_ACCOUNT_FLAGS" },
    .{ tb.Account, "tb_account_t" },
    .{ tb.TransferFlags, "TB_TRANSFER_FLAGS" },
    .{ tb.Transfer, "tb_transfer_t" },
    .{ tb.CreateAccountResult, "TB_CREATE_ACCOUNT_RESULT" },
    .{ tb.CreateTransferResult, "TB_CREATE_TRANSFER_RESULT" },
    .{ tb.CreateAccountsResult, "tb_create_accounts_result_t" },
    .{ tb.CreateTransfersResult, "tb_create_transfers_result_t" },
    .{ tb.AccountFilter, "tb_account_filter_t" },
    .{ tb.AccountFilterFlags, "TB_ACCOUNT_FILTER_FLAGS" },
    .{ tb.AccountBalance, "tb_account_balance_t" },

    .{ tb_client.tb_operation_t, "TB_OPERATION" },
    .{ tb_client.tb_packet_status_t, "TB_PACKET_STATUS" },
    .{ tb_client.tb_packet_t, "tb_packet_t" },
    .{ tb_client.tb_client_t, "tb_client_t" },
    .{ tb_client.tb_sync_submit_result_t, "tb_sync_submit_result_t" },
    .{ tb_client.tb_status_t, "TB_STATUS" },
};

fn resolve_c_type(comptime Type: type) []const u8 {
    switch (@typeInfo(Type)) {
        .Array => |info| return resolve_c_type(info.child),
        .Enum => |info| return resolve_c_type(info.tag_type),
        .Struct => return resolve_c_type(std.meta.Int(.unsigned, @bitSizeOf(Type))),
        .Int => |info| {
            std.debug.assert(info.signedness == .unsigned);
            return switch (info.bits) {
                8 => "uint8_t",
                16 => "uint16_t",
                32 => "uint32_t",
                64 => "uint64_t",
                128 => "tb_uint128_t",
                else => @compileError("invalid int type"),
            };
        },
        .Optional => |info| switch (@typeInfo(info.child)) {
            .Pointer => return resolve_c_type(info.child),
            else => @compileError("Unsupported optional type: " ++ @typeName(Type)),
        },
        .Pointer => |info| {
            std.debug.assert(info.size != .Slice);
            std.debug.assert(!info.is_allowzero);

            inline for (type_mappings) |type_mapping| {
                const ZigType = type_mapping[0];
                const c_name = type_mapping[1];

                if (info.child == ZigType) {
                    const prefix = if (@typeInfo(ZigType) == .Struct) "struct " else "";
                    return prefix ++ c_name ++ "*";
                }
            }

            return comptime resolve_c_type(info.child) ++ "*";
        },
        .Void, .Opaque => return "void",
        else => @compileError("Unhandled type: " ++ @typeName(Type)),
    }
}

fn to_uppercase(comptime input: []const u8) [input.len]u8 {
    comptime var output: [input.len]u8 = undefined;
    inline for (&output, 0..) |*char, i| {
        char.* = input[i];
        char.* -= 32 * @as(u8, @intFromBool(char.* >= 'a' and char.* <= 'z'));
    }
    return output;
}

fn emit_enum(
    buffer: *std.ArrayList(u8),
    comptime Type: type,
    comptime type_info: anytype,
    comptime c_name: []const u8,
    comptime skip_fields: []const []const u8,
) !void {
    var suffix_pos = std.mem.lastIndexOf(u8, c_name, "_").?;
    if (std.mem.count(u8, c_name, "_") == 1) suffix_pos = c_name.len;

    try buffer.writer().print("typedef enum {s} {{\n", .{c_name});

    inline for (type_info.fields, 0..) |field, i| {
        comptime var skip = false;
        inline for (skip_fields) |sf| {
            skip = skip or comptime std.mem.eql(u8, sf, field.name);
        }

        if (!skip) {
            const field_name = to_uppercase(field.name);
            if (@typeInfo(Type) == .Enum) {
                try buffer.writer().print("    {s}_{s} = {},\n", .{
                    c_name[0..suffix_pos],
                    @as([]const u8, &field_name),
                    @intFromEnum(@field(Type, field.name)),
                });
            } else {
                // Packed structs.
                try buffer.writer().print("    {s}_{s} = 1 << {},\n", .{
                    c_name[0..suffix_pos],
                    @as([]const u8, &field_name),
                    i,
                });
            }
        }
    }

    try buffer.writer().print("}} {s};\n\n", .{c_name});
}

fn emit_struct(
    buffer: *std.ArrayList(u8),
    comptime type_info: anytype,
    comptime c_name: []const u8,
) !void {
    try buffer.writer().print("typedef struct {s} {{\n", .{c_name});

    inline for (type_info.fields) |field| {
        try buffer.writer().print("    {s} {s}", .{
            resolve_c_type(field.type),
            field.name,
        });

        switch (@typeInfo(field.type)) {
            .Array => |array| try buffer.writer().print("[{d}]", .{array.len}),
            else => {},
        }

        try buffer.writer().print(";\n", .{});
    }

    try buffer.writer().print("}} {s};\n\n", .{c_name});
}

pub fn main() !void {
    @setEvalBranchQuota(100_000);

    var arena = std.heap.ArenaAllocator.init(std.heap.page_allocator);
    defer arena.deinit();
    const allocator = arena.allocator();

    var buffer = std.ArrayList(u8).init(allocator);
    try buffer.writer().print(
        \\ //////////////////////////////////////////////////////////
        \\ // This file was auto-generated by tb_client_header.zig //
        \\ //              Do not manually modify.                 //
        \\ //////////////////////////////////////////////////////////
        \\
        \\#ifndef TB_CLIENT_H
        \\#define TB_CLIENT_H
        \\
        \\#ifdef __cplusplus
        \\extern "C" {{
        \\#endif
        \\
        \\#include <stddef.h>
        \\#include <stdint.h>
        \\#include <stdbool.h>
        \\
        \\typedef __uint128_t tb_uint128_t;
        \\
        \\
    , .{});

    // Emit C type declarations.
    inline for (type_mappings) |type_mapping| {
        const ZigType = type_mapping[0];
        const c_name = type_mapping[1];

        switch (@typeInfo(ZigType)) {
            .Struct => |info| switch (info.layout) {
                .auto => @compileError("Invalid C struct type: " ++ @typeName(ZigType)),
                .@"packed" => try emit_enum(&buffer, ZigType, info, c_name, &.{"padding"}),
                .@"extern" => try emit_struct(&buffer, info, c_name),
            },
            .Enum => |info| {
                comptime var skip: []const []const u8 = &.{};
                if (ZigType == tb_client.tb_operation_t) {
                    skip = &.{ "reserved", "root", "register" };
                }

                try emit_enum(&buffer, ZigType, info, c_name, skip);
            },
            else => try buffer.writer().print("typedef {s} {s}; \n\n", .{
                resolve_c_type(ZigType),
                c_name,
            }),
        }
    }

    // Emit C function declarations.
    // TODO: use `std.meta.declaractions` and generate with pub + export functions.
    // Zig 0.9.1 has `decl.data.Fn.arg_names` but it's currently/incorrectly a zero-sized slice.
    try buffer.writer().print(
        \\// Initialize a new TigerBeetle client which connects to the addresses provided and 
        \\// completes submitted packets by invoking the callback with the given context.
        \\TB_STATUS tb_client_init(
        \\    tb_client_t* out_client,
        \\    tb_uint128_t cluster_id,
        \\    const char* address_ptr,
        \\    uint32_t address_len,
        \\    uintptr_t on_completion_ctx,
        \\    void (*on_completion)(uintptr_t, tb_client_t, tb_packet_t*, const uint8_t*, uint32_t)
        \\);
        \\
        \\// Initialize a new TigerBeetle client which echos back any data submitted.
        \\TB_STATUS tb_client_init_echo(
        \\    tb_client_t* out_client,
        \\    tb_uint128_t cluster_id,
        \\    const char* address_ptr,
        \\    uint32_t address_len,
        \\    uintptr_t on_completion_ctx,
        \\    void (*on_completion)(uintptr_t, tb_client_t, tb_packet_t*, const uint8_t*, uint32_t)
        \\);
        \\
        \\// Retrieve the callback context initially passed into `tb_client_init` or 
        \\// `tb_client_init_echo`.
        \\uintptr_t tb_client_completion_context(
        \\    tb_client_t client
        \\);
        \\
        \\// Submit a packet with its operation, data, and data_size fields set.
        \\// Once completed, `on_completion` will be invoked with `on_completion_ctx` and the given
        \\// packet on the `tb_client` thread (separate from caller's thread).
        \\void tb_client_submit(
        \\    tb_client_t client,
        \\    tb_packet_t* packet
        \\);
        \\
<<<<<<< HEAD
        \\tb_sync_submit_result_t tb_client_submit_sync(
        \\    tb_client_t client,
        \\    tb_packet_t* packet
        \\);
        \\
=======
        \\// Closes the client, causing any previously submitted packets to be completed with
        \\// `TB_PACKET_CLIENT_SHUTDOWN` before freeing any allocated client resources from init.
        \\// It is undefined behavior to use any functions on the client once deinit is called.
>>>>>>> 5159e604
        \\void tb_client_deinit(
        \\    tb_client_t client
        \\);
        \\
        \\
    , .{});

    try buffer.writer().print(
        \\#ifdef __cplusplus
        \\}} // extern "C"
        \\#endif
        \\
        \\#endif // TB_CLIENT_H
        \\
    , .{});

    try std.io.getStdOut().writeAll(buffer.items);
}<|MERGE_RESOLUTION|>--- conflicted
+++ resolved
@@ -198,7 +198,7 @@
     // TODO: use `std.meta.declaractions` and generate with pub + export functions.
     // Zig 0.9.1 has `decl.data.Fn.arg_names` but it's currently/incorrectly a zero-sized slice.
     try buffer.writer().print(
-        \\// Initialize a new TigerBeetle client which connects to the addresses provided and 
+        \\// Initialize a new TigerBeetle client which connects to the addresses provided and
         \\// completes submitted packets by invoking the callback with the given context.
         \\TB_STATUS tb_client_init(
         \\    tb_client_t* out_client,
@@ -219,7 +219,7 @@
         \\    void (*on_completion)(uintptr_t, tb_client_t, tb_packet_t*, const uint8_t*, uint32_t)
         \\);
         \\
-        \\// Retrieve the callback context initially passed into `tb_client_init` or 
+        \\// Retrieve the callback context initially passed into `tb_client_init` or
         \\// `tb_client_init_echo`.
         \\uintptr_t tb_client_completion_context(
         \\    tb_client_t client
@@ -233,17 +233,14 @@
         \\    tb_packet_t* packet
         \\);
         \\
-<<<<<<< HEAD
         \\tb_sync_submit_result_t tb_client_submit_sync(
         \\    tb_client_t client,
         \\    tb_packet_t* packet
         \\);
         \\
-=======
         \\// Closes the client, causing any previously submitted packets to be completed with
         \\// `TB_PACKET_CLIENT_SHUTDOWN` before freeing any allocated client resources from init.
         \\// It is undefined behavior to use any functions on the client once deinit is called.
->>>>>>> 5159e604
         \\void tb_client_deinit(
         \\    tb_client_t client
         \\);
