--- conflicted
+++ resolved
@@ -37,10 +37,7 @@
     network_options: NetworkOptions,
     storage_options: Storage.Options,
     health_options: HealthOptions,
-<<<<<<< HEAD
     state_machine_options: StateMachine.Options,
-=======
->>>>>>> fea05f78
 };
 
 pub const HealthOptions = struct {
@@ -82,11 +79,8 @@
     state_checker: StateChecker = undefined,
 
     pub fn create(allocator: mem.Allocator, prng: std.rand.Random, options: ClusterOptions) !*Cluster {
-<<<<<<< HEAD
         const process_count = options.replica_count + options.client_count;
         assert(process_count <= std.math.maxInt(u8));
-=======
->>>>>>> fea05f78
         assert(options.replica_count > 0);
         assert(options.health_options.crash_probability < 1.0);
         assert(options.health_options.crash_probability >= 0.0);
@@ -96,7 +90,6 @@
         const cluster = try allocator.create(Cluster);
         errdefer allocator.destroy(cluster);
 
-<<<<<<< HEAD
         const storages = try allocator.alloc(Storage, options.replica_count);
         errdefer allocator.free(storages);
 
@@ -114,16 +107,6 @@
             }
         }
         errdefer for (pools) |*pool| pool.deinit(allocator);
-=======
-        const state_machines = try allocator.alloc(StateMachine, options.replica_count);
-        errdefer allocator.free(state_machines);
-
-        const storages = try allocator.alloc(Storage, options.replica_count);
-        errdefer allocator.free(storages);
-
-        const times = try allocator.alloc(Time, options.replica_count);
-        errdefer allocator.free(times);
->>>>>>> fea05f78
 
         const replicas = try allocator.alloc(Replica, options.replica_count);
         errdefer allocator.free(replicas);
@@ -146,14 +129,8 @@
         cluster.* = .{
             .allocator = allocator,
             .options = options,
-<<<<<<< HEAD
             .storages = storages,
             .pools = pools,
-=======
-            .state_machines = state_machines,
-            .storages = storages,
-            .times = times,
->>>>>>> fea05f78
             .replicas = replicas,
             .health = health,
             .clients = clients,
@@ -161,16 +138,12 @@
         };
 
         var buffer: [config.replicas_max]Storage.FaultyAreas = undefined;
-<<<<<<< HEAD
         const faulty_areas = Storage.generate_faulty_areas(
             prng,
             config.journal_size_max,
             options.replica_count,
             &buffer,
         );
-=======
-        const faulty_areas = Storage.generate_faulty_areas(prng, config.journal_size_max, options.replica_count, &buffer);
->>>>>>> fea05f78
         assert(faulty_areas.len == options.replica_count);
 
         for (cluster.storages) |*storage, replica_index| {
@@ -199,7 +172,6 @@
             );
         }
 
-<<<<<<< HEAD
         for (cluster.replicas) |_, replica_index| {
             try cluster.open_replica(@intCast(u8, replica_index), .{
                 .resolution = config.tick_ms * std.time.ns_per_ms,
@@ -211,18 +183,6 @@
         errdefer for (cluster.replicas) |*replica| replica.deinit(allocator);
 
         for (cluster.clients) |*client, i| {
-=======
-        {
-            // Format the WAL (equivalent to "tigerbeetle init ...").
-            for (cluster.storages) |storage| {
-                const write_size = vsr.format_journal(options.cluster, 0, storage.memory);
-                assert(write_size == storage.memory.len);
-                assert(write_size == config.journal_size_max);
-            }
-        }
-
-        for (cluster.clients) |*client| {
->>>>>>> fea05f78
             const client_id = prng.int(u128);
             client.* = try Client.init(
                 allocator,
@@ -246,11 +206,8 @@
         for (cluster.replicas) |*replica| replica.deinit(cluster.allocator);
         cluster.allocator.free(cluster.replicas);
         cluster.allocator.free(cluster.health);
-<<<<<<< HEAD
         for (cluster.pools) |*pool| pool.deinit(cluster.allocator);
         cluster.allocator.free(cluster.pools);
-=======
->>>>>>> fea05f78
 
         for (cluster.storages) |*storage| storage.deinit(cluster.allocator);
         cluster.allocator.free(cluster.storages);
@@ -271,9 +228,21 @@
             // Only crash when `replica.op > 0` — an empty WAL would skip recovery after a crash.
             return false;
         }
-<<<<<<< HEAD
-
-        // Ensure that the replica can eventually recover without this replica.
+
+        // TODO Remove this workaround when VSR recovery protocol is disabled.
+        for (replica.journal.prepare_inhabited) |inhabited, i| {
+            if (i == 0) {
+                // Ignore the root header.
+            } else {
+                if (inhabited) break;
+            }
+        } else {
+            // Only crash when at least one header has been written to the WAL.
+            // An empty WAL would skip recovery after a crash.
+            return false;
+        }
+
+        // Ensure that the cluster can eventually recover without this replica.
         // Verify that each op is recoverable by the current healthy cluster (minus the replica we
         // are trying to crash).
         // TODO Remove this workaround when VSR recovery protocol is disabled.
@@ -340,89 +309,6 @@
         cluster.storages[replica_index].reset();
         const replica_time = replica.time;
         replica.deinit(cluster.allocator);
-=======
-
-        // TODO Remove this workaround when VSR recovery protocol is disabled.
-        for (replica.journal.prepare_inhabited) |inhabited, i| {
-            if (i == 0) {
-                // Ignore the root header.
-            } else {
-                if (inhabited) break;
-            }
-        } else {
-            // Only crash when at least one header has been written to the WAL.
-            // An empty WAL would skip recovery after a crash.
-            return false;
-        }
-
-        // Ensure that the cluster can eventually recover without this replica.
-        // Verify that each op is recoverable by the current healthy cluster (minus the replica we
-        // are trying to crash).
-        // TODO Remove this workaround when VSR recovery protocol is disabled.
-        if (cluster.options.replica_count != 1) {
-            var parent: u128 = undefined;
-            const cluster_op_max = op_max: {
-                var v: ?u32 = null;
-                var op_max: ?u64 = null;
-                for (cluster.replicas) |other_replica, i| {
-                    if (cluster.health[i] == .down) continue;
-                    if (other_replica.status == .recovering) continue;
-
-                    if (v == null or other_replica.view_normal > v.? or
-                        (other_replica.view_normal == v.? and other_replica.op > op_max.?))
-                    {
-                        v = other_replica.view_normal;
-                        op_max = other_replica.op;
-                        parent = other_replica.journal.header_with_op(op_max.?).?.checksum;
-                    }
-                }
-                break :op_max op_max.?;
-            };
-
-            // TODO This workaround doesn't handle log wrapping correctly.
-            assert(cluster_op_max < config.journal_slot_count);
-
-            var op: u64 = cluster_op_max + 1;
-            while (op > 0) {
-                op -= 1;
-
-                var cluster_op_known: bool = false;
-                for (cluster.replicas) |other_replica, i| {
-                    // Ignore replicas that are ineligible to assist recovery.
-                    if (replica_index == i) continue;
-                    if (cluster.health[i] == .down) continue;
-                    if (other_replica.status == .recovering) continue;
-
-                    if (other_replica.journal.header_with_op_and_checksum(op, parent)) |header| {
-                        parent = header.parent;
-                        if (!other_replica.journal.dirty.bit(.{ .index = op })) {
-                            // The op is recoverable if this replica crashes.
-                            break;
-                        }
-                        cluster_op_known = true;
-                    }
-                } else {
-                    if (op == cluster_op_max and !cluster_op_known) {
-                        // The replica can crash; it will be able to truncate the last op.
-                    } else {
-                        // The op isn't recoverable if this replica is crashed.
-                        return false;
-                    }
-                }
-            }
-
-            // We can't crash this replica because without it we won't be able to repair a broken
-            // hash chain.
-            if (parent != 0) return false;
-        }
-
-        cluster.health[replica_index] = .{ .down = cluster.options.health_options.crash_stability };
-
-        // Reset the storage before the replica so that pending writes can (partially) finish.
-        cluster.storages[replica_index].reset();
-        replica.deinit(cluster.allocator);
-        cluster.state_machines[replica_index] = StateMachine.init(cluster.options.seed);
->>>>>>> fea05f78
 
         // The message bus and network should be left alone, as messages
         // may still be inflight to/from this replica. However, we should
@@ -500,7 +386,6 @@
                 .message_bus_options = .{ .network = &cluster.network },
             },
         );
-<<<<<<< HEAD
         assert(replica.cluster == cluster.options.cluster);
         assert(replica.replica == replica_index);
         assert(replica.replica_count == cluster.replicas.len);
@@ -508,30 +393,5 @@
 
         replica.on_change_state = cluster.options.on_change_state;
         cluster.network.link(replica.message_bus.process, &replica.message_bus);
-=======
-        message_bus.set_on_message(*Replica, replica, Replica.on_message);
-        replica.on_change_state = cluster.on_change_state;
-        return true;
-    }
-
-    /// Returns the number of replicas capable of helping a crashed node recover (i.e. with
-    /// replica.status=normal).
-    pub fn replica_normal_count(cluster: *Cluster) u8 {
-        var count: u8 = 0;
-        for (cluster.replicas) |*replica| {
-            if (replica.status == .normal) count += 1;
-        }
-        return count;
-    }
-
-    pub fn replica_up_count(cluster: *const Cluster) u8 {
-        var count: u8 = 0;
-        for (cluster.health) |health| {
-            if (health == .up) {
-                count += 1;
-            }
-        }
-        return count;
->>>>>>> fea05f78
     }
 };